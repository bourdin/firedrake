--- conflicted
+++ resolved
@@ -516,30 +516,22 @@
 else:
     petsc_options.add("--with-64-bit-indices")
 
-<<<<<<< HEAD
 if options["complex"]:
     petsc_options -= {'--download-hypre'}
     petsc_options -= {'--download-ml'}
     petsc_options.add('--with-scalar-type=complex')
 
-if "PETSC_CONFIGURE_OPTIONS" not in os.environ:
-    os.environ["PETSC_CONFIGURE_OPTIONS"] = " ".join(sorted(petsc_options))
-=======
 if options.get("mpiexec") is not None:
     petsc_options.add("--with-mpiexec={}".format(options["mpiexec"]))
     petsc_options.add("--with-cc={}".format(options["mpicc"]))
     petsc_options.add("--with-cxx={}".format(options["mpicxx"]))
     petsc_options.add("--with-fc={}".format(options["mpif90"]))
->>>>>>> a7383a4f
 else:
     # Download mpich if the user does not tell us about an MPI.
     petsc_options.add("--download-mpich")
 
-<<<<<<< HEAD
-=======
 petsc_options = list(petsc_options) + shlex.split(os.environ.get("PETSC_CONFIGURE_OPTIONS", ""))
 
->>>>>>> a7383a4f
 if mode == "update" and petsc_int_type_changed:
     log.warning("""Force rebuilding all packages because PETSc int type changed""")
 
@@ -1333,20 +1325,20 @@
 compiler_env = create_compiler_env(cc, cxx, f90)
 os.chdir(firedrake_env)
 
-<<<<<<< HEAD
-
-def write_configuration(config):
-    import json
-    with directory("firedrake/firedrake_configuration"):
-        try:
-            with open("configuration.json", "w") as f:
-                f.write(json.dumps(config))
-            log.info("Configuration saved to configuration.json")
-        except Exception as e:
-            log.warning("Unable to save configuration to a JSON file")
-            log.warning("Error Message:")
-            log.warning(str(e))
-=======
+#<<<<<<< HEAD
+#
+#def write_configuration(config):
+#    import json
+#    with directory("firedrake/firedrake_configuration"):
+#        try:
+#            with open("configuration.json", "w") as f:
+#                f.write(json.dumps(config))
+#            log.info("Configuration saved to configuration.json")
+#        except Exception as e:
+#            log.warning("Unable to save configuration to a JSON file")
+#            log.warning("Error Message:")
+#            log.warning(str(e))
+#=======
 # Configuration is now complete, and we have a venv so we dump the
 # config file in order to maximise the chance that firedrake-update
 # can be run on a partial install.
@@ -1355,7 +1347,7 @@
 with open(config_location, "w") as f:
     f.write(json_output)
 log.info("Configuration saved to " + config_location)
->>>>>>> a7383a4f
+#>>>>>>> master
 
 
 if mode == "install":
@@ -1367,13 +1359,13 @@
     else:
         git_clone("git+https://github.com/firedrakeproject/firedrake.git")
 
-<<<<<<< HEAD
-    write_configuration(config)
-=======
+    #<<<<<<< HEAD
+    #write_configuration(config)
+    #=======
     # Build the update script as soon as possible so that installation
     # recovery can be attempted if required.
     build_update_script()
->>>>>>> a7383a4f
+    #>>>>>>> master
 
     packages = clone_dependencies("firedrake")
     packages = clone_dependencies("PyOP2") + packages
@@ -1445,7 +1437,7 @@
         build_update_script()
         os.execv(sys.executable, [sys.executable, "../bin/firedrake-update", "--no-update-script"] + sys.argv[1:])
 
-    write_configuration(config)
+    #write_configuration(config)
 
     deps = OrderedDict()
     deps.update(list_cloned_dependencies("PyOP2"))
