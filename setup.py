from distutils.core import setup
from glob import glob
from os import environ as env, path
import os
import sys
import numpy as np
import petsc4py
from firedrake_configuration import get_config

try:
    from Cython.Distutils.extension import Extension
    config = get_config()
    if config['options']['complex']:
        complx = True
except ImportError:
    # No Cython Extension means no complex mode!
    from distutils.extension import Extension
    complx = False


def get_petsc_dir():
    try:
        petsc_arch = env.get('PETSC_ARCH', '')
        petsc_dir = env['PETSC_DIR']
        if petsc_arch:
            return (petsc_dir, path.join(petsc_dir, petsc_arch))
        return (petsc_dir,)
    except KeyError:
        try:
            import petsc
            return (petsc.get_petsc_dir(), )
        except ImportError:
            sys.exit("""Error: Could not find PETSc library.

Set the environment variable PETSC_DIR to your local PETSc base
directory or install PETSc from PyPI as described in the manual:

http://firedrakeproject.org/obtaining_pyop2.html#petsc
""")

import versioneer

cmdclass = versioneer.get_cmdclass()

if "clean" in sys.argv[1:]:
    # Forcibly remove the results of Cython.
    for dirname, dirs, files in os.walk("firedrake"):
        for f in files:
            base, ext = os.path.splitext(f)
            if ext in (".c", ".cpp", ".so") and base + ".pyx" in files:
                os.remove(os.path.join(dirname, f))

try:
    from Cython.Distutils import build_ext
    cmdclass['build_ext'] = build_ext
    dmplex_sources = ["firedrake/dmplex.pyx"]
    extnum_sources = ["firedrake/extrusion_numbering.pyx"]
    spatialindex_sources = ["firedrake/spatialindex.pyx"]
    h5iface_sources = ["firedrake/hdf5interface.pyx"]
    mg_sources = ["firedrake/mg/impl.pyx"]
except ImportError:
    # No cython, dmplex.c must be generated in distributions.
    dmplex_sources = ["firedrake/dmplex.c"]
    extnum_sources = ["firedrake/extrusion_numbering.c"]
    spatialindex_sources = ["firedrake/spatialindex.cpp"]
    h5iface_sources = ["firedrake/hdf5interface.c"]
    mg_sources = ["firedrake/mg/impl.c"]

if 'CC' not in env:
    env['CC'] = "mpicc"


petsc_dirs = get_petsc_dir()
include_dirs = [np.get_include(), petsc4py.get_include()]
include_dirs += ["%s/include" % d for d in petsc_dirs]

setup(name='firedrake',
      version=versioneer.get_version(),
      cmdclass=cmdclass,
      description="""Firedrake is an automated system for the portable solution
          of partial differential equations using the finite element method
          (FEM)""",
      author="Imperial College London and others",
      author_email="firedrake@imperial.ac.uk",
      url="http://firedrakeproject.org",
      packages=["firedrake", "firedrake.mg", "firedrake.slope_limiter",
                "firedrake.matrix_free", "firedrake_configuration"],
      package_data={"firedrake": ["evaluate.h",
                                  "locate.c",
                                  "icons/*.png"]},
      scripts=glob('scripts/*'),
      ext_modules=[Extension('firedrake.dmplex',
                             sources=dmplex_sources,
                             include_dirs=include_dirs,
                             libraries=["petsc"],
                             extra_link_args=["-L%s/lib" % d for d in petsc_dirs] +
                             ["-Wl,-rpath,%s/lib" % d for d in petsc_dirs] +
<<<<<<< HEAD
                             ["-Wl,-rpath,%s/lib" % sys.prefix]),
                   Extension('firedrake.extrusion_numbering',
                             sources=extnum_sources,
                             include_dirs=include_dirs,
                             libraries=["petsc"],
                             extra_link_args=["-L%s/lib" % d for d in petsc_dirs] +
                             ["-Wl,-rpath,%s/lib" % d for d in petsc_dirs] +
                             ["-Wl,-rpath,%s/lib" % sys.prefix]),
=======
                             ["-Wl,-rpath,%s/lib" % sys.prefix],
                             cython_compile_time_env={'COMPLEX':complx}),
>>>>>>> 7b172398
                   Extension('firedrake.hdf5interface',
                             sources=h5iface_sources,
                             include_dirs=include_dirs,
                             libraries=["petsc"],
                             extra_link_args=["-L%s/lib" % d for d in petsc_dirs] +
                             ["-Wl,-rpath,%s/lib" % d for d in petsc_dirs] +
                             ["-Wl,-rpath,%s/lib" % sys.prefix]),
                   Extension('firedrake.spatialindex',
                             sources=spatialindex_sources,
                             include_dirs=[np.get_include(),
                                           "%s/include" % sys.prefix],
                             libraries=["spatialindex_c"],
                             extra_link_args=["-L%s/lib" % sys.prefix,
                                              "-Wl,-rpath,%s/lib" % sys.prefix]),
                   Extension('firedrake.mg.impl',
                             sources=mg_sources,
                             include_dirs=include_dirs,
                             libraries=["petsc"],
                             extra_link_args=["-L%s/lib" % d for d in petsc_dirs] +
                             ["-Wl,-rpath,%s/lib" % d for d in petsc_dirs] +
                             ["-Wl,-rpath,%s/lib" % sys.prefix])])<|MERGE_RESOLUTION|>--- conflicted
+++ resolved
@@ -95,8 +95,8 @@
                              libraries=["petsc"],
                              extra_link_args=["-L%s/lib" % d for d in petsc_dirs] +
                              ["-Wl,-rpath,%s/lib" % d for d in petsc_dirs] +
-<<<<<<< HEAD
-                             ["-Wl,-rpath,%s/lib" % sys.prefix]),
+                             ["-Wl,-rpath,%s/lib" % sys.prefix],
+                             cython_compile_time_env={'COMPLEX': complx}),
                    Extension('firedrake.extrusion_numbering',
                              sources=extnum_sources,
                              include_dirs=include_dirs,
@@ -104,10 +104,6 @@
                              extra_link_args=["-L%s/lib" % d for d in petsc_dirs] +
                              ["-Wl,-rpath,%s/lib" % d for d in petsc_dirs] +
                              ["-Wl,-rpath,%s/lib" % sys.prefix]),
-=======
-                             ["-Wl,-rpath,%s/lib" % sys.prefix],
-                             cython_compile_time_env={'COMPLEX':complx}),
->>>>>>> 7b172398
                    Extension('firedrake.hdf5interface',
                              sources=h5iface_sources,
                              include_dirs=include_dirs,
