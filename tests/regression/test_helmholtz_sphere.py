--- conflicted
+++ resolved
@@ -41,15 +41,9 @@
     v, q = TestFunctions(W)
 
     f = Function(Q)
-<<<<<<< HEAD
-    f.interpolate(Expression("x[0]*x[1]*x[2]"))
+    f.interpolate(x[0]*x[1]*x[2])
     a = (inner(p, q) - inner(div(u), q) + inner(u, v) + inner(p, div(v))) * dx
     L = inner(f, q) * dx
-=======
-    f.interpolate(x[0]*x[1]*x[2])
-    a = (p*q - q*div(u) + inner(v, u) + div(v)*p) * dx
-    L = f*q*dx
->>>>>>> cffc0e85
 
     soln = Function(W)
 
