"""
This demo verifies that the various FEEC operators can reproduce the
Betti numbers of the 2D annulus.

It also verifies that the various FEEC operators with strong Dirichlet
boundary conditions can reproduce the Betti numbers of the 2D annulus,
obtained from Poincare duality, which says that the dimension of the
kth cohomology group with Dirichlet boundary conditions is equal to
the dimension of the (n-k)th cohomology group without boundary
conditions.
"""
from os.path import abspath, dirname, join
import numpy.linalg as linalg
import numpy
from firedrake import *
import pytest

cwd = abspath(dirname(__file__))


@pytest.fixture
def mesh():
    return Mesh(join(cwd, "..", "meshes", "annulus.msh"))


@pytest.mark.parametrize(('space'),
                         [(("CG", 1), ("RT", 1), ("DG", 0)),
                          (("CG", 2), ("RT", 2), ("DG", 1)),
                          (("CG", 3), ("RT", 3), ("DG", 2)),
                          (("CG", 2), ("BDM", 1), ("DG", 0)),
                          (("CG", 3), ("BDM", 2), ("DG", 1)),
                          (("CG", 4), ("BDM", 3), ("DG", 2)),
                          (("CG", 2, "B", 3), ("BDFM", 2), ("DG", 1))])
def test_betti0(space, mesh):
    """
    Verify that the 0-form Hodge Laplacian with strong Dirichlet
    boundary conditions has kernel of dimension equal to the 2nd Betti
    number of the annulus mesh, i.e. 0.
    """
    V0tag, V1tag, V2tag = space

    if(len(V0tag) == 2):
        V0 = FunctionSpace(mesh, V0tag[0], V0tag[1])
    else:
        V0a = FiniteElement(V0tag[0], "triangle", V0tag[1])
        V0b = FiniteElement(V0tag[2], "triangle", V0tag[3])
        V0 = FunctionSpace(mesh, V0a + V0b)
    # V0 Hodge Laplacian
    u = TrialFunction(V0)
    v = TestFunction(V0)

    L = assemble(inner(nabla_grad(u), nabla_grad(v))*dx)

    bc0 = DirichletBC(V0, 0., 9)
    L0 = assemble(inner(nabla_grad(u), nabla_grad(v))*dx, bcs=[bc0])

    u, s, v = linalg.svd(L.M.values)
    nharmonic = sum(s < 1.0e-5)
    assert(nharmonic == 1)

    u, s, v = linalg.svd(L0.M.values)
    nharmonic = sum(s < 1.0e-5)
    assert(nharmonic == 0)


@pytest.mark.parametrize(('space'),
                         [(("CG", 1), ("RT", 1), ("DG", 0)),
                          (("CG", 2), ("RT", 2), ("DG", 1)),
                          (("CG", 3), ("RT", 3), ("DG", 2)),
                          (("CG", 2), ("BDM", 1), ("DG", 0)),
                          (("CG", 3), ("BDM", 2), ("DG", 1)),
                          (("CG", 4), ("BDM", 3), ("DG", 2)),
                          (("CG", 2, "B", 3), ("BDFM", 2), ("DG", 1))])
def test_betti1(space, mesh):
    """
    Verify that the 1-form Hodge Laplacian with strong Dirichlet
    boundary conditions has kernel of dimension equal to the 1st Betti
    number of the annulus mesh, i.e. 1.
    """
    V0tag, V1tag, V2tag = space

    if(len(V0tag) == 2):
        V0 = FunctionSpace(mesh, V0tag[0], V0tag[1])
    else:
        V0a = FiniteElement(V0tag[0], "triangle", V0tag[1])
        V0b = FiniteElement(V0tag[2], "triangle", V0tag[3])
        V0 = FunctionSpace(mesh, V0a + V0b)

    V1 = FunctionSpace(mesh, V1tag[0], V1tag[1])

    W = V0*V1
    sigma, u = TrialFunctions(W)
    tau, v = TestFunctions(W)
<<<<<<< HEAD
    L = assemble((inner(sigma, tau) - inner(u, rot(tau)) + inner(rot(sigma), v) +
                  inner(div(u), div(v))) * dx)

    bc0 = DirichletBC(W.sub(0), 0., 9)
    bc1 = DirichletBC(W.sub(1), Expression(("0.0", "0.0")), 9)
    L0 = assemble((inner(sigma, tau) - inner(u, rot(tau)) + inner(rot(sigma), v) +
                   inner(div(u), div(v))) * dx, bcs=[bc0, bc1])
=======
    L = assemble((sigma*tau - inner(rot(tau), u) + inner(rot(sigma), v)
                  + div(u)*div(v))*dx)

    bc0 = DirichletBC(W.sub(0), 0., 9)
    bc1 = DirichletBC(W.sub(1), Expression(("0.0", "0.0")), 9)
    L0 = assemble((sigma*tau - inner(rot(tau), u) + inner(rot(sigma), v)
                   + div(u)*div(v))*dx, bcs=[bc0, bc1])
>>>>>>> 9a8cee22

    dV0 = V0.dof_count
    dV1 = V1.dof_count

    A = numpy.zeros((dV0+dV1, dV0+dV1), dtype=utils.ScalarType)
    A[:dV0, :dV0] = L.M[0, 0].values
    A[:dV0, dV0:dV0+dV1] = L.M[0, 1].values
    A[dV0:dV0+dV1, :dV0] = L.M[1, 0].values
    A[dV0:dV0+dV1, dV0:dV0+dV1] = L.M[1, 1].values

    u, s, v = linalg.svd(A)

    nharmonic = sum(s < 1.0e-5)
    assert(nharmonic == 1)

    dV0 = V0.dof_count
    dV1 = V1.dof_count

    A0 = numpy.zeros((dV0+dV1, dV0+dV1), dtype=utils.ScalarType)
    A0[:dV0, :dV0] = L0.M[0, 0].values
    A0[:dV0, dV0:dV0+dV1] = L0.M[0, 1].values
    A0[dV0:dV0+dV1, :dV0] = L0.M[1, 0].values
    A0[dV0:dV0+dV1, dV0:dV0+dV1] = L0.M[1, 1].values

    u, s, v = linalg.svd(A0)

    nharmonic = sum(s < 1.0e-5)
    assert(nharmonic == 1)


@pytest.mark.parametrize(('space'),
                         [(("CG", 1), ("RT", 1), ("DG", 0)),
                          (("CG", 2), ("RT", 2), ("DG", 1)),
                          (("CG", 3), ("RT", 3), ("DG", 2)),
                          (("CG", 2), ("BDM", 1), ("DG", 0)),
                          (("CG", 3), ("BDM", 2), ("DG", 1)),
                          (("CG", 4), ("BDM", 3), ("DG", 2)),
                          (("CG", 2, "B", 3), ("BDFM", 2), ("DG", 1))])
def test_betti2(space, mesh):
    """
    Verify that the 2-form Hodge Laplacian with strong Dirichlet
    boundary conditions has kernel of dimension equal to the 2nd Betti
    number of the annulus mesh, i.e. 1.
    """
    V0tag, V1tag, V2tag = space

    V1 = FunctionSpace(mesh, V1tag[0], V1tag[1])

    V2 = FunctionSpace(mesh, V2tag[0], V2tag[1])

    W = V1*V2

    sigma, u = TrialFunctions(W)
    tau, v = TestFunctions(W)

    L = assemble((inner(sigma, tau) - inner(u, div(tau)) + inner(div(sigma), v))*dx)

    bc1 = DirichletBC(W.sub(0), Expression(("0.0", "0.0")), 9)
    L0 = assemble((inner(sigma, tau) - inner(u, div(tau)) + inner(div(sigma), v))*dx, bcs=[bc1])

    dV1 = V1.dof_count
    dV2 = V2.dof_count

    A = numpy.zeros((dV1+dV2, dV1+dV2), dtype=utils.ScalarType)
    A[:dV1, :dV1] = L.M[0, 0].values
    A[:dV1, dV1:dV1+dV2] = L.M[0, 1].values
    A[dV1:dV1+dV2, :dV1] = L.M[1, 0].values
    A[dV1:dV1+dV2, dV1:dV1+dV2] = L.M[1, 1].values

    u, s, v = linalg.svd(A)

    nharmonic = sum(s < 1.0e-5)
    print(nharmonic, V1tag[0])
    assert(nharmonic == 0)

    A0 = numpy.zeros((dV1+dV2, dV1+dV2), dtype=utils.ScalarType)
    A0[:dV1, :dV1] = L0.M[0, 0].values
    A0[:dV1, dV1:dV1+dV2] = L0.M[0, 1].values
    A0[dV1:dV1+dV2, :dV1] = L0.M[1, 0].values
    A0[dV1:dV1+dV2, dV1:dV1+dV2] = L0.M[1, 1].values

    u, s, v = linalg.svd(A0)

    nharmonic = sum(s < 1.0e-5)
    assert(nharmonic == 1)


if __name__ == '__main__':
    import os
    pytest.main(os.path.abspath(__file__))<|MERGE_RESOLUTION|>--- conflicted
+++ resolved
@@ -91,15 +91,13 @@
     W = V0*V1
     sigma, u = TrialFunctions(W)
     tau, v = TestFunctions(W)
-<<<<<<< HEAD
-    L = assemble((inner(sigma, tau) - inner(u, rot(tau)) + inner(rot(sigma), v) +
-                  inner(div(u), div(v))) * dx)
+    L = assemble((inner(sigma, tau) - inner(u, rot(tau)) + inner(rot(sigma), v)
+                  + inner(div(u), div(v))) * dx)
 
     bc0 = DirichletBC(W.sub(0), 0., 9)
     bc1 = DirichletBC(W.sub(1), Expression(("0.0", "0.0")), 9)
-    L0 = assemble((inner(sigma, tau) - inner(u, rot(tau)) + inner(rot(sigma), v) +
-                   inner(div(u), div(v))) * dx, bcs=[bc0, bc1])
-=======
+    L0 = assemble((inner(sigma, tau) - inner(u, rot(tau)) + inner(rot(sigma), v)
+                   + inner(div(u), div(v))) * dx, bcs=[bc0, bc1])
     L = assemble((sigma*tau - inner(rot(tau), u) + inner(rot(sigma), v)
                   + div(u)*div(v))*dx)
 
@@ -107,7 +105,6 @@
     bc1 = DirichletBC(W.sub(1), Expression(("0.0", "0.0")), 9)
     L0 = assemble((sigma*tau - inner(rot(tau), u) + inner(rot(sigma), v)
                    + div(u)*div(v))*dx, bcs=[bc0, bc1])
->>>>>>> 9a8cee22
 
     dV0 = V0.dof_count
     dV1 = V1.dof_count
