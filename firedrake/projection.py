--- conflicted
+++ resolved
@@ -118,12 +118,7 @@
             solver_parameters = solver_parameters.copy()
         solver_parameters.setdefault("ksp_type", "cg")
         solver_parameters.setdefault("ksp_rtol", 1e-8)
-<<<<<<< HEAD
         solver_parameters.setdefault("pc_type", "jacobi")
-=======
-        solver_parameters.setdefault("pc_type", "bjacobi")
-        solver_parameters.setdefault("sub_pc_type", "icc")
->>>>>>> 04544285
         self.source = source
         self.target = target
         self.solver_parameters = solver_parameters
