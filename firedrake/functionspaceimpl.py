--- conflicted
+++ resolved
@@ -12,12 +12,8 @@
 import ufl
 
 from pyop2 import op2
-<<<<<<< HEAD
 from pyop2.datatypes import IntType
 from pyop2.utils import as_tuple
-from tsfc.finatinterface import create_element
-=======
->>>>>>> 07a55854
 
 from firedrake import dmhooks, utils
 from firedrake.functionspacedata import get_shared_data, create_element
