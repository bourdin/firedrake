import itertools
import weakref
from collections import OrderedDict, defaultdict

import gem
import loopy
import ufl
from gem.impero_utils import compile_gem, preprocess_gem
from gem.node import traversal as gem_traversal
from pyop2 import op2
<<<<<<< HEAD
from pyop2.profiling import timed_function
from pyop2.codegen.rep2loopy import TARGET
=======
from pyop2.sequential import Arg
from tsfc import ufl2gem
from tsfc.loopy import generate
from ufl.algorithms.apply_algebra_lowering import LowerCompoundAlgebra
from ufl.classes import Index, MultiIndex, ConstantValue
from ufl.corealg.map_dag import map_expr_dags
from ufl.corealg.multifunction import MultiFunction
from ufl.corealg.traversal import unique_pre_traversal as ufl_traversal
>>>>>>> 2a6f1694

import firedrake
from firedrake.utils import ScalarType, cached_property, known_pyop2_safe


def extract_coefficients(expr):
    return tuple(e for e in ufl_traversal(expr) if isinstance(e, ufl.Coefficient))


class Translator(MultiFunction, ufl2gem.Mixin):
    def __init__(self):
        self.varmapping = OrderedDict()
        MultiFunction.__init__(self)
        ufl2gem.Mixin.__init__(self)

    # Override shape-based things
    # Need to inspect GEM shape not UFL shape, due to Coefficients changing shape.
    def sum(self, o, *ops):
        shape, = set(o.shape for o in ops)
        indices = gem.indices(len(shape))
        return gem.ComponentTensor(gem.Sum(*[gem.Indexed(op, indices) for op in ops]),
                                   indices)

    def real(self, o, expr):
        indices = gem.indices(len(expr.shape))
        return gem.ComponentTensor(gem.MathFunction('real', gem.Indexed(expr, indices)),
                                   indices)

    def imag(self, o, expr):
        indices = gem.indices(len(expr.shape))
        return gem.ComponentTensor(gem.MathFunction('imag', gem.Indexed(expr, indices)),
                                   indices)

    def conj(self, o, expr):
        indices = gem.indices(len(expr.shape))
        return gem.ComponentTensor(gem.MathFunction('conj', gem.Indexed(expr, indices)),
                                   indices)

    def abs(self, o, expr):
        indices = gem.indices(len(expr.shape))
        return gem.ComponentTensor(gem.MathFunction('abs', gem.Indexed(expr, indices)),
                                   indices)

    def conditional(self, o, condition, then, else_):
        assert condition.shape == ()
        shape, = set([then.shape, else_.shape])
        indices = gem.indices(len(shape))
        return gem.ComponentTensor(gem.Conditional(condition, gem.Indexed(then, indices),
                                                   gem.Indexed(else_, indices)),
                                   indices)

    def indexed(self, o, aggregate, index):
        return gem.Indexed(aggregate, index[:len(aggregate.shape)])

    def index_sum(self, o, summand, indices):
        index, = indices
        indices = gem.indices(len(summand.shape))
        return gem.ComponentTensor(gem.IndexSum(gem.Indexed(summand, indices), (index,)),
                                   indices)

    def component_tensor(self, o, expression, index):
        index = tuple(i for i in index if i in expression.free_indices)
        return gem.ComponentTensor(expression, index)

    def expr(self, o):
        raise ValueError(f"Expression of type {type(o)} unsupported in pointwise expressions")

    def coefficient(self, o):
        # Because we act on dofs, the ufl_shape is not the right thing to check
        shape = o.dat.dim
        try:
            var = self.varmapping[o]
        except KeyError:
            name = f"C{len(self.varmapping)}"
            var = gem.Variable(name, shape)
            self.varmapping[o] = var
        if o.ufl_shape == ():
            assert shape == (1, )
            return gem.Indexed(var, (0, ))
        else:
            return var


class IndexRelabeller(MultiFunction):
    def __init__(self):
        super().__init__()
        self._reset()
        self.index_cache = defaultdict(lambda: Index(next(self.count)))

    def _reset(self):
        self.count = itertools.count()

    expr = MultiFunction.reuse_if_untouched

    def multi_index(self, o):
<<<<<<< HEAD
        return type(o)(tuple(self.index_cache[i] if isinstance(i, classes.Index) else i for i in o._indices))


class DummyFunction(ufl.Coefficient):

    r"""A dummy object to take the place of a :class:`.Function` in the
    expression. This has the sole role of producing the right strings
    when the expression is unparsed and when the arguments are
    formatted.
    """

    def __init__(self, function, argnum, intent=op2.READ):
        ufl.Coefficient.__init__(self, function.ufl_function_space())

        self.argnum = argnum
        self.name = "fn_{0}".format(argnum)
        self.function = function

        # All arguments in expressions are read, except those on the
        # LHS of augmented assignment operators. In those cases, the
        # operator will have to change the intent.
        self.intent = intent

    @property
    def arg(self):
        return loopy.GlobalArg(self.name, dtype=self.function.dat.dtype, shape=loopy.auto, target=TARGET)


class AssignmentBase(Operator):

    r"""Base class for UFL augmented assignments."""

    __slots__ = ("ufl_shape",)
    _identity = Zero()

    def __init__(self, lhs, rhs):
        operands = list(map(ufl.as_ufl, (lhs, rhs)))
        super(AssignmentBase, self).__init__(operands)
        self.ufl_shape = lhs.ufl_shape
        # Sub function assignment, we've put a Zero in the lhs
        # indicating we should do nothing.
        if type(lhs) is Zero:
            return
        if not (isinstance(lhs, function.Function)
                or isinstance(lhs, DummyFunction)):
            raise TypeError("Can only assign to a Function")

    def __str__(self):
        return (" %s " % self._symbol).join(map(str, self.ufl_operands))

    def __repr__(self):
        return "%s(%s)" % (self.__class__.__name__,
                           ", ".join(repr(o) for o in self.ufl_operands))
=======
        return type(o)(tuple(self.index_cache[i] if isinstance(i, Index) else i
                             for i in o.indices()))
>>>>>>> 2a6f1694


class CoefficientSplitter(MultiFunction):
    def coefficient(self, o):
        return o.split()

    def terminal(self, o):
        return itertools.repeat(o)

    def expr(self, o, *operands):
        return tuple(self.reuse_if_untouched(o, *ops) for ops in zip(*operands))

    def indexed(self, o, aggregate, mi):
        _, multiindex = o.ufl_operands
        indices = multiindex.indices()
        result = []
        for agg in aggregate:
            ncmp = len(agg.ufl_shape)
            idx = indices[:ncmp]
            indices = indices[ncmp:]
            if ncmp == 0:
                result.append(agg)
            else:
                mi = multiindex if multiindex.indices() == idx else MultiIndex(idx)
                result.append(self.reuse_if_untouched(o, agg, mi))
        return tuple(result)

    def component_tensor(self, o, expressions, multiindices):
        result = []
        # Warning, relies on multiindices being an itertools.repeat
        shape_indices = set(i.count() for i in next(multiindices).indices())
        for expression, multiindex in zip(expressions, multiindices):
            if shape_indices <= set(expression.ufl_free_indices):
                result.append(self.reuse_if_untouched(o, expression, multiindex))
            else:
                result.append(expression)
        return tuple(result)


class Assign(object):
    """Representation of a pointwise assignment expression."""
    splitter = CoefficientSplitter()
    relabeller = IndexRelabeller()
    symbol = "="

    __slots__ = ("lvalue", "rvalue", "__dict__", "__weakref__")

    def __init__(self, lvalue, rvalue):
        """
        :arg lvalue: The coefficient to assign into.
        :arg rvalue: The pointwise expression.
        """
        if not isinstance(lvalue, ufl.Coefficient):
            raise ValueError("lvalue for pointwise assignment must be a coefficient")
        self.lvalue = lvalue
        self.rvalue = ufl.as_ufl(rvalue)

    def __str__(self):
        return f"{self.lvalue} {self.symbol} {self.rvalue}"

    def __repr__(self):
        return f"{self.__class__.__name__}({self.lvalue!r}, {self.rvalue!r})"

    @cached_property
    def coefficients(self):
        """Tuple of coefficients involved in the assignment."""
        return (self.lvalue, ) + tuple(c for c in self.rcoefficients if c.dat != self.lvalue.dat)

    @cached_property
    def rcoefficients(self):
        """Coefficients appearing in the rvalue."""
        return extract_coefficients(self.rvalue)

    @cached_property
    def split(self):
        """A tuple of assignment expressions, separated by subspace for mixed spaces."""
        V = self.lvalue.function_space()
        if len(V) > 1:
            # rvalue cases we handle for mixed:
            # 1. rvalue is a scalar constant (broadcast to all subspaces)
            # 2. rvalue is a function in the same mixed space (actually
            #    handled by copy special-case in function.assign)
            # 3. rvalue is has indexed subspaces and all indices are
            #    the same (assign to that subspace of the output mixed
            #    space)
            # 4. rvalue is an expression only over mixed spaces and
            #    the spaces match (split and evaluate subspace-wise).
            spaces = tuple(c.function_space() for c in self.rcoefficients)
            indices = set(s.index for s in spaces if s is not None)
            if len(indices) == 0:
                # rvalue is some combination of constants
                if self.rvalue.ufl_shape != ():
                    raise ValueError("Can only broadcast scalar constants to "
                                     "mixed spaces in pointwise assignment")
                return tuple(type(self)(s, self.rvalue) for s in self.lvalue.split())
            else:
                if indices == set([None]):
                    if len(set(spaces) | {V} - {None}) != 1:
                        # Check that there were no unindexed coefficients
                        raise ValueError("Saw unindexed coefficients in rvalue, "
                                         "perhaps you meant to index the lvalue with .sub(...)")
                    rvalues, = map_expr_dags(self.splitter, [self.rvalue])
                    return tuple(type(self)(lvalue, rvalue)
                                 for lvalue, rvalue in zip(self.lvalue.split(), rvalues))
                elif indices & set([None]):
                    raise ValueError("Either all or non of the rvalue coefficients must have "
                                     "a .sub(...) index")
                try:
                    index, = indices
                except ValueError:
                    raise ValueError("All rvalue coefficients must have the same .sub(...) index")
                return (type(self)(self.lvalue.sub(index), self.rvalue), )
        else:
            return (weakref.proxy(self), )

    @property
    @known_pyop2_safe
    def args(self):
        """Tuple of par_loop arguments for the expression."""
        args = []
        if self.lvalue in self.rcoefficients:
            args.append(Arg(weakref.proxy(self.lvalue.dat), access=op2.RW))
        else:
            args.append(Arg(weakref.proxy(self.lvalue.dat), access=op2.WRITE))
        for c in self.rcoefficients:
            if c.dat == self.lvalue.dat:
                continue
            args.append(Arg(weakref.proxy(c.dat), access=op2.READ))
        return tuple(args)

    @cached_property
    def iterset(self):
        return weakref.proxy(self.lvalue.node_set)

    @cached_property
    def fast_key(self):
        """A fast lookup key for this expression."""
        return (type(self), hash(self.lvalue), hash(self.rvalue))

    @cached_property
    def slow_key(self):
        """A slow lookup key for this expression (relabelling UFL indices)."""
        self.relabeller._reset()
        rvalue, = map_expr_dags(self.relabeller, [self.rvalue])
        return (type(self), hash(self.lvalue), hash(rvalue))

    @cached_property
    def par_loop_args(self):
        """Arguments for a parallel loop to evaluate this expression.

        If the expression is over a mixed space, this merges kernels
        for subspaces with the same node_set (resulting in fewer
        par_loop calls).
        """
        result = []
        grouping = OrderedDict()
        for e in self.split:
            grouping.setdefault(e.lvalue.node_set, []).append(e)
        for iterset, exprs in grouping.items():
            result.append((pointwise_expression_kernel(exprs, ScalarType),
                           iterset, tuple(itertools.chain(*(e.args for e in exprs)))))
        return tuple(result)


class AugmentedAssign(Assign):
    """Base class for augmented pointwise assignment."""


class IAdd(AugmentedAssign):
    symbol = "+="


class ISub(AugmentedAssign):
    symbol = "-="


class IMul(AugmentedAssign):
    symbol = "*="


class IDiv(AugmentedAssign):
    symbol = "/="


def compile_to_gem(expr, translator):
    """Compile a single pointwise expression to GEM.

    :arg expr: The expression to compile.
    :arg translator: a :class:`Translator` instance.
    :returns: A (lvalue, rvalue) pair of preprocessed GEM."""
    if not isinstance(expr, Assign):
        raise ValueError(f"Don't know how to assign expression of type {type(expr)}")
    spaces = tuple(c.function_space() for c in expr.coefficients)
    if any(type(s.ufl_element()) is ufl.MixedElement for s in spaces if s is not None):
        raise ValueError("Not expecting a mixed space at this point, "
                         "did you forget to index a function with .sub(...)?")
    if len(set(s.finat_element for s in spaces if s is not None)) != 1:
        raise ValueError("All coefficients must be defined on the same space")
    lvalue = expr.lvalue
    rvalue = expr.rvalue
    broadcast = isinstance(rvalue, (firedrake.Constant, ConstantValue)) and rvalue.ufl_shape == ()
    if not broadcast and lvalue.ufl_shape != rvalue.ufl_shape:
        raise ValueError("Mismatching shapes between lvalue and rvalue in pointwise assignment")
    rvalue, = map_expr_dags(LowerCompoundAlgebra(), [rvalue])
    try:
        lvalue, rvalue = map_expr_dags(translator, [lvalue, rvalue])
    except (AssertionError, ValueError):
        raise ValueError("Mismatching shapes in pointwise assignment. "
                         "For intrinsically vector-/tensor-valued spaces make "
                         "sure you're not using shaped Constants or literals.")

    indices = gem.indices(len(lvalue.shape))
    if not broadcast:
        if rvalue.shape != lvalue.shape:
            raise ValueError("Mismatching shapes in pointwise assignment. "
                             "For intrinsically vector-/tensor-valued spaces make "
                             "sure you're not using shaped Constants or literals.")
        rvalue = gem.Indexed(rvalue, indices)
    lvalue = gem.Indexed(lvalue, indices)
    if isinstance(expr, AugmentedAssign):
        rvalue = {IAdd: gem.Sum(lvalue, rvalue),
                  ISub: gem.Sum(lvalue, gem.Product(gem.Literal(-1), rvalue)),
                  IMul: gem.Product(lvalue, rvalue),
                  IDiv: gem.Division(lvalue, rvalue)}[type(expr)]
    return preprocess_gem([lvalue, rvalue])


def pointwise_expression_kernel(exprs, scalar_type):
    """Compile a kernel for pointwise expressions.

    :arg exprs: List of expressions, all on the same iteration set.
    :arg scalar_type: Default scalar type (numpy.dtype).
    :returns: a PyOP2 kernel for evaluation of the expressions."""
    if len(set(e.lvalue.node_set for e in exprs)) > 1:
        raise ValueError("All expressions must have same node layout.")
    translator = Translator()
    assignments = tuple(compile_to_gem(expr, translator) for expr in exprs)
    prefix_ordering = tuple(OrderedDict.fromkeys(itertools.chain.from_iterable(
        node.index_ordering()
        for node in gem_traversal([v for v, _ in assignments])
        if isinstance(node, gem.Indexed))))
    impero_c = compile_gem(assignments, prefix_ordering=prefix_ordering,
                           remove_zeros=False, emit_return_accumulate=False)
    coefficients = translator.varmapping
    args = []
    for expr in exprs:
        retval = coefficients.pop(expr.lvalue)
        args.append(loopy.GlobalArg(retval.name, shape=retval.shape, dtype=expr.lvalue.dat.dtype))
        for c in expr.rcoefficients:
            if c.dat == expr.lvalue.dat:
                continue
            var = coefficients[c]
            args.append(loopy.GlobalArg(var.name, shape=var.shape, dtype=c.dat.dtype))
    knl = generate(impero_c, args, scalar_type, kernel_name="expression_kernel",
                   return_increments=False)
    return firedrake.op2.Kernel(knl, knl.name)


@known_pyop2_safe
def evaluate_expression(expr, subset=None):
    """Evaluate a pointwise expression.

    :arg expr: The expression to evaluate.
    :arg subset: An optional subset to apply the expression on.
    :returns: The lvalue in the provided expression."""
    lvalue = expr.lvalue
    cache = lvalue._expression_cache
    if cache is not None:
        fast_key = expr.fast_key
        try:
            arguments = cache[fast_key]
        except KeyError:
            slow_key = expr.slow_key
            try:
                arguments = cache[slow_key]
            except KeyError:
                arguments = None
        if arguments is not None:
            try:
                for kernel, iterset, args in arguments:
                    firedrake.op2.par_loop(kernel, subset or iterset, *args)
                return lvalue
            except ReferenceError:
                # TODO: Is there a situation where some of the kernels
                # succeed and others don't?
                pass
    arguments = expr.par_loop_args
    if cache is not None:
        cache[slow_key] = arguments
        cache[fast_key] = arguments
    for kernel, iterset, args in arguments:
        firedrake.op2.par_loop(kernel, subset or iterset, *args)
    return lvalue


def assemble_expression(expr, subset=None):
    """Evaluate a UFL expression pointwise and assign it to a new
    :class:`~.Function`.

    :arg expr: The UFL expression.
    :arg subset: Optional subset to apply the expression on.
    :returns: A new function."""
    try:
        coefficients = extract_coefficients(expr)
        V, = set(c.function_space() for c in coefficients) - {None}
    except ValueError:
        raise ValueError("Cannot deduce correct target space from pointwise expression")
    result = firedrake.Function(V)
    return evaluate_expression(Assign(result, expr), subset)<|MERGE_RESOLUTION|>--- conflicted
+++ resolved
@@ -8,10 +8,6 @@
 from gem.impero_utils import compile_gem, preprocess_gem
 from gem.node import traversal as gem_traversal
 from pyop2 import op2
-<<<<<<< HEAD
-from pyop2.profiling import timed_function
-from pyop2.codegen.rep2loopy import TARGET
-=======
 from pyop2.sequential import Arg
 from tsfc import ufl2gem
 from tsfc.loopy import generate
@@ -20,7 +16,6 @@
 from ufl.corealg.map_dag import map_expr_dags
 from ufl.corealg.multifunction import MultiFunction
 from ufl.corealg.traversal import unique_pre_traversal as ufl_traversal
->>>>>>> 2a6f1694
 
 import firedrake
 from firedrake.utils import ScalarType, cached_property, known_pyop2_safe
@@ -116,64 +111,8 @@
     expr = MultiFunction.reuse_if_untouched
 
     def multi_index(self, o):
-<<<<<<< HEAD
-        return type(o)(tuple(self.index_cache[i] if isinstance(i, classes.Index) else i for i in o._indices))
-
-
-class DummyFunction(ufl.Coefficient):
-
-    r"""A dummy object to take the place of a :class:`.Function` in the
-    expression. This has the sole role of producing the right strings
-    when the expression is unparsed and when the arguments are
-    formatted.
-    """
-
-    def __init__(self, function, argnum, intent=op2.READ):
-        ufl.Coefficient.__init__(self, function.ufl_function_space())
-
-        self.argnum = argnum
-        self.name = "fn_{0}".format(argnum)
-        self.function = function
-
-        # All arguments in expressions are read, except those on the
-        # LHS of augmented assignment operators. In those cases, the
-        # operator will have to change the intent.
-        self.intent = intent
-
-    @property
-    def arg(self):
-        return loopy.GlobalArg(self.name, dtype=self.function.dat.dtype, shape=loopy.auto, target=TARGET)
-
-
-class AssignmentBase(Operator):
-
-    r"""Base class for UFL augmented assignments."""
-
-    __slots__ = ("ufl_shape",)
-    _identity = Zero()
-
-    def __init__(self, lhs, rhs):
-        operands = list(map(ufl.as_ufl, (lhs, rhs)))
-        super(AssignmentBase, self).__init__(operands)
-        self.ufl_shape = lhs.ufl_shape
-        # Sub function assignment, we've put a Zero in the lhs
-        # indicating we should do nothing.
-        if type(lhs) is Zero:
-            return
-        if not (isinstance(lhs, function.Function)
-                or isinstance(lhs, DummyFunction)):
-            raise TypeError("Can only assign to a Function")
-
-    def __str__(self):
-        return (" %s " % self._symbol).join(map(str, self.ufl_operands))
-
-    def __repr__(self):
-        return "%s(%s)" % (self.__class__.__name__,
-                           ", ".join(repr(o) for o in self.ufl_operands))
-=======
         return type(o)(tuple(self.index_cache[i] if isinstance(i, Index) else i
                              for i in o.indices()))
->>>>>>> 2a6f1694
 
 
 class CoefficientSplitter(MultiFunction):
