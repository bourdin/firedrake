import numpy as np
import sys
import ufl
from ufl.duals import is_dual
import ctypes
from collections import OrderedDict
from ctypes import POINTER, c_int, c_double, c_void_p

from pyop2 import op2

from firedrake.utils import ScalarType, IntType, as_ctypes

from firedrake import functionspaceimpl
from firedrake.ufl_expr import UFLType
<<<<<<< HEAD
=======
from firedrake.cofunction import Cofunction
>>>>>>> 57e7795e
from firedrake.logging import warning
from firedrake import utils
from firedrake import vector
from firedrake.adjoint import FunctionMixin
from firedrake.petsc import PETSc
try:
    import cachetools
except ImportError:
    warning("cachetools not available, expression assembly will be slowed down")
    cachetools = None


__all__ = ['Function', 'PointNotInDomainError']


class _CFunction(ctypes.Structure):
    r"""C struct collecting data from a :class:`Function`"""
    _fields_ = [("n_cols", c_int),
                ("extruded", c_int),
                ("n_layers", c_int),
                ("coords", c_void_p),
                ("coords_map", POINTER(as_ctypes(IntType))),
                ("f", c_void_p),
                ("f_map", POINTER(as_ctypes(IntType))),
                ("sidx", c_void_p)]


class CoordinatelessFunction(ufl.Coefficient, metaclass=UFLType):
    r"""A function on a mesh topology."""

    def __init__(self, function_space, val=None, name=None, dtype=ScalarType):
        r"""
        :param function_space: the :class:`.FunctionSpace`, or
            :class:`.MixedFunctionSpace` on which to build this
            :class:`Function`.

            Alternatively, another :class:`Function` may be passed here and its function space
            will be used to build this :class:`Function`.
        :param val: NumPy array-like (or :class:`pyop2.Dat` or
            :class:`~.Vector`) providing initial values (optional).
            This :class:`Function` will share data with the provided
            value.
        :param name: user-defined name for this :class:`Function` (optional).
        :param dtype: optional data type for this :class:`Function`
               (defaults to ``ScalarType``).
        """
        assert isinstance(function_space, (functionspaceimpl.FunctionSpace,
                                           functionspaceimpl.MixedFunctionSpace)), \
            "Can't make a CoordinatelessFunction defined on a " + str(type(function_space))

        ufl.Coefficient.__init__(self, function_space.ufl_function_space())

        self.comm = function_space.comm
        self._function_space = function_space
        self.uid = utils._new_uid()
        self._name = name or 'function_%d' % self.uid
        self._label = "a function"

        if isinstance(val, vector.Vector):
            # Allow constructing using a vector.
            val = val.dat
        if isinstance(val, (op2.Dat, op2.DatView, op2.MixedDat, op2.Global)):
            assert val.comm == self.comm
            self.dat = val
        else:
            self.dat = function_space.make_dat(val, dtype, self.name())

    @utils.cached_property
    def topological(self):
        r"""The underlying coordinateless function."""
        return self

    @PETSc.Log.EventDecorator()
    def copy(self, deepcopy=False):
        r"""Return a copy of this CoordinatelessFunction.

        :kwarg deepcopy: If ``True``, the new
            :class:`CoordinatelessFunction` will allocate new space
            and copy values.  If ``False``, the default, then the new
            :class:`CoordinatelessFunction` will share the dof values.
        """
        if deepcopy:
            val = type(self.dat)(self.dat)
        else:
            val = self.dat
        return type(self)(self.function_space(),
                          val=val, name=self.name(),
                          dtype=self.dat.dtype)

    def ufl_id(self):
        return self.uid

    @utils.cached_property
    def _split(self):
        return tuple(CoordinatelessFunction(fs, dat, name="%s[%d]" % (self.name(), i))
                     for i, (fs, dat) in
                     enumerate(zip(self.function_space(), self.dat)))

    @PETSc.Log.EventDecorator()
    def split(self):
        r"""Extract any sub :class:`Function`\s defined on the component spaces
        of this this :class:`Function`'s :class:`.FunctionSpace`."""
        return self._split

    @utils.cached_property
    def _components(self):
        if self.dof_dset.cdim == 1:
            return (self, )
        else:
            return tuple(CoordinatelessFunction(self.function_space().sub(i), val=op2.DatView(self.dat, j),
                                                name="view[%d](%s)" % (i, self.name()))
                         for i, j in enumerate(np.ndindex(self.dof_dset.dim)))

    @PETSc.Log.EventDecorator()
    def sub(self, i):
        r"""Extract the ith sub :class:`Function` of this :class:`Function`.

        :arg i: the index to extract

        See also :meth:`split`.

        If the :class:`Function` is defined on a
        rank-n :class:`~.FunctionSpace`, this returns a proxy object
        indexing the ith component of the space, suitable for use in
        boundary condition application."""
        if len(self.function_space()) == 1:
            return self._components[i]
        return self._split[i]

    @property
    def cell_set(self):
        r"""The :class:`pyop2.Set` of cells for the mesh on which this
        :class:`Function` is defined."""
        return self.function_space()._mesh.cell_set

    @property
    def node_set(self):
        r"""A :class:`pyop2.Set` containing the nodes of this
        :class:`Function`. One or (for rank-1 and 2
        :class:`.FunctionSpace`\s) more degrees of freedom are stored
        at each node.
        """
        return self.function_space().node_set

    @property
    def dof_dset(self):
        r"""A :class:`pyop2.DataSet` containing the degrees of freedom of
        this :class:`Function`."""
        return self.function_space().dof_dset

    def cell_node_map(self):
        return self.function_space().cell_node_map()
    cell_node_map.__doc__ = functionspaceimpl.FunctionSpace.cell_node_map.__doc__

    def interior_facet_node_map(self):
        return self.function_space().interior_facet_node_map()
    interior_facet_node_map.__doc__ = functionspaceimpl.FunctionSpace.interior_facet_node_map.__doc__

    def exterior_facet_node_map(self):
        return self.function_space().exterior_facet_node_map()
    exterior_facet_node_map.__doc__ = functionspaceimpl.FunctionSpace.exterior_facet_node_map.__doc__

    def vector(self):
        r"""Return a :class:`.Vector` wrapping the data in this :class:`Function`"""
        return vector.Vector(self)

    def function_space(self):
        r"""Return the :class:`.FunctionSpace`, or
        :class:`.MixedFunctionSpace` on which this :class:`Function`
        is defined."""
        return self._function_space

    def name(self):
        r"""Return the name of this :class:`Function`"""
        return self._name

    def label(self):
        r"""Return the label (a description) of this :class:`Function`"""
        return self._label

    def rename(self, name=None, label=None):
        r"""Set the name and or label of this :class:`Function`

        :arg name: The new name of the `Function` (if not `None`)
        :arg label: The new label for the `Function` (if not `None`)
        """
        if name is not None:
            self._name = name
        if label is not None:
            self._label = label

    def __str__(self):
        if self._name is not None:
            return self._name
        else:
            return super(Function, self).__str__()


class Function(ufl.Coefficient, FunctionMixin, metaclass=UFLType):
    r"""A :class:`Function` represents a discretised field over the
    domain defined by the underlying :func:`.Mesh`. Functions are
    represented as sums of basis functions:

    .. math::

            f = \\sum_i f_i \phi_i(x)

    The :class:`Function` class provides storage for the coefficients
    :math:`f_i` and associates them with a :class:`.FunctionSpace` object
    which provides the basis functions :math:`\\phi_i(x)`.

    Note that the coefficients are always scalars: if the
    :class:`Function` is vector-valued then this is specified in
    the :class:`.FunctionSpace`.
    """

    def __new__(cls, *args, **kwargs):
        if args[0] and is_dual(args[0]):
            return Cofunction(*args, **kwargs)
        return super().__new__(cls, *args, **kwargs)

    @PETSc.Log.EventDecorator()
    @FunctionMixin._ad_annotate_init
    def __init__(self, function_space, val=None, name=None, dtype=ScalarType):
        r"""
        :param function_space: the :class:`.FunctionSpace`,
            or :class:`.MixedFunctionSpace` on which to build this :class:`Function`.
            Alternatively, another :class:`Function` may be passed here and its function space
            will be used to build this :class:`Function`.  In this
            case, the function values are copied.
        :param val: NumPy array-like (or :class:`pyop2.Dat`) providing initial values (optional).
            If val is an existing :class:`Function`, then the data will be shared.
        :param name: user-defined name for this :class:`Function` (optional).
        :param dtype: optional data type for this :class:`Function`
               (defaults to ``ScalarType``).
        """

        V = function_space
        if isinstance(V, Function):
            V = V.function_space()
        elif not isinstance(V, functionspaceimpl.WithGeometry):
            raise NotImplementedError("Can't make a Function defined on a "
                                      + str(type(function_space)))

        if isinstance(val, (Function, CoordinatelessFunction)):
            val = val.topological
            if val.function_space() != V.topological:
                raise ValueError("Function values have wrong function space.")
            self._data = val
        else:
            self._data = CoordinatelessFunction(V.topological,
                                                val=val, name=name, dtype=dtype)

        self._function_space = V
        ufl.Coefficient.__init__(self, self.function_space().ufl_function_space())

        if cachetools:
            # LRU cache for expressions assembled onto this function
            self._expression_cache = cachetools.LRUCache(maxsize=50)
        else:
            self._expression_cache = None

        if isinstance(function_space, Function):
            self.assign(function_space)

    @property
    def topological(self):
        r"""The underlying coordinateless function."""
        return self._data

    @PETSc.Log.EventDecorator()
    @FunctionMixin._ad_annotate_copy
    def copy(self, deepcopy=False):
        r"""Return a copy of this Function.

        :kwarg deepcopy: If ``True``, the new :class:`Function` will
            allocate new space and copy values.  If ``False``, the
            default, then the new :class:`Function` will share the dof
            values.
        """
        val = self.topological.copy(deepcopy=deepcopy)
        return type(self)(self.function_space(), val=val)

    def __getattr__(self, name):
        val = getattr(self._data, name)
        setattr(self, name, val)
        return val

    def __dir__(self):
        current = super(Function, self).__dir__()
        return list(OrderedDict.fromkeys(dir(self._data) + current))

    @utils.cached_property
    def _split(self):
        return tuple(type(self)(V, val)
                     for (V, val) in zip(self.function_space(), self.topological.split()))

    @PETSc.Log.EventDecorator()
    @FunctionMixin._ad_annotate_split
    def split(self):
        r"""Extract any sub :class:`Function`\s defined on the component spaces
        of this this :class:`Function`'s :class:`.FunctionSpace`."""
        return self._split

    @utils.cached_property
    def _components(self):
        if self.function_space().value_size == 1:
            return (self, )
        else:
            return tuple(type(self)(self.function_space().sub(i), self.topological.sub(i))
                         for i in range(self.function_space().value_size))

    @PETSc.Log.EventDecorator()
    def sub(self, i):
        r"""Extract the ith sub :class:`Function` of this :class:`Function`.

        :arg i: the index to extract

        See also :meth:`split`.

        If the :class:`Function` is defined on a
        :class:`~.VectorFunctionSpace` or :class:`~.TensorFunctiionSpace` this returns a proxy object
        indexing the ith component of the space, suitable for use in
        boundary condition application."""
        if len(self.function_space()) == 1:
            return self._components[i]
        return self._split[i]

    @PETSc.Log.EventDecorator()
    @FunctionMixin._ad_annotate_project
    def project(self, b, *args, **kwargs):
        r"""Project ``b`` onto ``self``. ``b`` must be a :class:`Function` or a
        UFL expression.

        This is equivalent to ``project(b, self)``.
        Any of the additional arguments to :func:`~firedrake.projection.project`
        may also be passed, and they will have their usual effect.
        """
        from firedrake import projection
        return projection.project(b, self, *args, **kwargs)

    def function_space(self):
        r"""Return the :class:`.FunctionSpace`, or :class:`.MixedFunctionSpace`
            on which this :class:`Function` is defined.
        """
        return self._function_space

    def vector(self):
        r"""Return a :class:`.Vector` wrapping the data in this :class:`Function`"""
        return vector.Vector(self)

    @PETSc.Log.EventDecorator()
    def interpolate(self, expression, subset=None, ad_block_tag=None):
        r"""Interpolate an expression onto this :class:`Function`.

        :param expression: a UFL expression to interpolate
        :param ad_block_tag: string for tagging the resulting block on the Pyadjoint tape
        :returns: this :class:`Function` object"""
        from firedrake import interpolation
        return interpolation.interpolate(expression, self, subset=subset, ad_block_tag=ad_block_tag)

    @PETSc.Log.EventDecorator()
    @FunctionMixin._ad_annotate_assign
    @utils.known_pyop2_safe
    def assign(self, expr, subset=None):
        r"""Set the :class:`Function` value to the pointwise value of
        expr. expr may only contain :class:`Function`\s on the same
        :class:`.FunctionSpace` as the :class:`Function` being assigned to.

        Similar functionality is available for the augmented assignment
        operators `+=`, `-=`, `*=` and `/=`. For example, if `f` and `g` are
        both Functions on the same :class:`.FunctionSpace` then::

          f += 2 * g

        will add twice `g` to `f`.

        If present, subset must be an :class:`pyop2.Subset` of this
        :class:`Function`'s ``node_set``.  The expression will then
        only be assigned to the nodes on that subset.
        """
        expr = ufl.as_ufl(expr)
        if isinstance(expr, ufl.classes.Zero):
            self.dat.zero(subset=subset)
            return self
        elif (isinstance(expr, Function)
              and expr.function_space() == self.function_space()):
            expr.dat.copy(self.dat, subset=subset)
            return self

        from firedrake import assemble_expressions
        assemble_expressions.evaluate_expression(
            assemble_expressions.Assign(self, expr), subset)
        return self

    @FunctionMixin._ad_annotate_iadd
    @utils.known_pyop2_safe
    def __iadd__(self, expr):

        if np.isscalar(expr):
            self.dat += expr
            return self
        if isinstance(expr, vector.Vector):
            expr = expr.function
        if isinstance(expr, Function) and \
           expr.function_space() == self.function_space():
            self.dat += expr.dat
            return self

        from firedrake import assemble_expressions
        assemble_expressions.evaluate_expression(
            assemble_expressions.IAdd(self, expr))

        return self

    @FunctionMixin._ad_annotate_isub
    @utils.known_pyop2_safe
    def __isub__(self, expr):

        if np.isscalar(expr):
            self.dat -= expr
            return self
        if isinstance(expr, vector.Vector):
            expr = expr.function
        if isinstance(expr, Function) and \
           expr.function_space() == self.function_space():
            self.dat -= expr.dat
            return self

        from firedrake import assemble_expressions
        assemble_expressions.evaluate_expression(
            assemble_expressions.ISub(self, expr))

        return self

    @FunctionMixin._ad_annotate_imul
    @utils.known_pyop2_safe
    def __imul__(self, expr):

        if np.isscalar(expr):
            self.dat *= expr
            return self
        if isinstance(expr, vector.Vector):
            expr = expr.function
        if isinstance(expr, Function) and \
           expr.function_space() == self.function_space():
            self.dat *= expr.dat
            return self

        from firedrake import assemble_expressions
        assemble_expressions.evaluate_expression(
            assemble_expressions.IMul(self, expr))

        return self

    @FunctionMixin._ad_annotate_idiv
    @utils.known_pyop2_safe
    def __idiv__(self, expr):

        if np.isscalar(expr):
            self.dat /= expr
            return self
        if isinstance(expr, vector.Vector):
            expr = expr.function
        if isinstance(expr, Function) and \
           expr.function_space() == self.function_space():
            self.dat /= expr.dat
            return self

        from firedrake import assemble_expressions
        assemble_expressions.evaluate_expression(
            assemble_expressions.IDiv(self, expr))

        return self

    __itruediv__ = __idiv__

    def __float__(self):

        if (
            self.ufl_element().family() == "Real"
            and self.function_space().shape == ()
        ):
            return float(self.dat.data_ro[0])
        else:
            raise ValueError("Can only cast scalar 'Real' Functions to float.")

    @utils.cached_property
    def _constant_ctypes(self):
        # Retrieve data from Python object
        function_space = self.function_space()
        mesh = function_space.mesh()
        coordinates = mesh.coordinates
        coordinates_space = coordinates.function_space()

        # Store data into ``C struct''
        c_function = _CFunction()
        c_function.n_cols = mesh.num_cells()
        if mesh.layers is not None:
            # TODO: assert constant layer. Can we do variable though?
            c_function.extruded = 1
            c_function.n_layers = mesh.layers - 1
        else:
            c_function.extruded = 0
            c_function.n_layers = 1
        c_function.coords = coordinates.dat.data.ctypes.data_as(c_void_p)
        c_function.coords_map = coordinates_space.cell_node_list.ctypes.data_as(POINTER(as_ctypes(IntType)))
        c_function.f = self.dat.data.ctypes.data_as(c_void_p)
        c_function.f_map = function_space.cell_node_list.ctypes.data_as(POINTER(as_ctypes(IntType)))
        return c_function

    @property
    def _ctypes(self):
        mesh = self.ufl_domain()
        c_function = self._constant_ctypes
        c_function.sidx = mesh.spatial_index and mesh.spatial_index.ctypes

        # Return pointer
        return ctypes.pointer(c_function)

    def _c_evaluate(self, tolerance=None):
        cache = self.__dict__.setdefault("_c_evaluate_cache", {})
        try:
            return cache[tolerance]
        except KeyError:
            result = make_c_evaluate(self, tolerance=tolerance)
            result.argtypes = [POINTER(_CFunction), POINTER(c_double), c_void_p]
            result.restype = c_int
            return cache.setdefault(tolerance, result)

    def evaluate(self, coord, mapping, component, index_values):
        # Called by UFL when evaluating expressions at coordinates
        if component or index_values:
            raise NotImplementedError("Unsupported arguments when attempting to evaluate Function.")
        return self.at(coord)

    @PETSc.Log.EventDecorator()
    def at(self, arg, *args, **kwargs):
        r"""Evaluate function at points.

        :arg arg: The point to locate.
        :arg args: Additional points.
        :kwarg dont_raise: Do not raise an error if a point is not found.
        :kwarg tolerance: Tolerance to use when checking for points in cell.
        """
        # Need to ensure data is up-to-date for reading
        self.dat.global_to_local_begin(op2.READ)
        self.dat.global_to_local_end(op2.READ)
        from mpi4py import MPI

        if args:
            arg = (arg,) + args
        arg = np.asarray(arg, dtype=utils.ScalarType)
        if utils.complex_mode:
            if not np.allclose(arg.imag, 0):
                raise ValueError("Provided points have non-zero imaginary part")
            arg = arg.real.copy()

        dont_raise = kwargs.get('dont_raise', False)

        tolerance = kwargs.get('tolerance', None)
        # Handle f.at(0.3)
        if not arg.shape:
            arg = arg.reshape(-1)

        mesh = self.function_space().mesh()
        if mesh.variable_layers:
            raise NotImplementedError("Point evaluation not implemented for variable layers")
        # Immersed not supported
        tdim = mesh.ufl_cell().topological_dimension()
        gdim = mesh.ufl_cell().geometric_dimension()
        if tdim < gdim:
            raise NotImplementedError("Point is almost certainly not on the manifold.")

        # Validate geometric dimension
        if arg.shape[-1] == gdim:
            pass
        elif len(arg.shape) == 1 and gdim == 1:
            arg = arg.reshape(-1, 1)
        else:
            raise ValueError("Point dimension (%d) does not match geometric dimension (%d)." % (arg.shape[-1], gdim))

        # Check if we have got the same points on each process
        root_arg = self.comm.bcast(arg, root=0)
        same_arg = arg.shape == root_arg.shape and np.allclose(arg, root_arg)
        diff_arg = self.comm.allreduce(int(not same_arg), op=MPI.SUM)
        if diff_arg:
            raise ValueError("Points to evaluate are inconsistent among processes.")

        def single_eval(x, buf):
            r"""Helper function to evaluate at a single point."""
            err = self._c_evaluate(tolerance=tolerance)(self._ctypes,
                                                        x.ctypes.data_as(POINTER(c_double)),
                                                        buf.ctypes.data_as(c_void_p))
            if err == -1:
                raise PointNotInDomainError(self.function_space().mesh(), x.reshape(-1))

        if not len(arg.shape) <= 2:
            raise ValueError("Function.at expects point or array of points.")
        points = arg.reshape(-1, arg.shape[-1])
        value_shape = self.ufl_shape

        split = self.split()
        mixed = len(split) != 1

        # Local evaluation
        l_result = []
        for i, p in enumerate(points):
            try:
                if mixed:
                    l_result.append((i, tuple(f.at(p) for f in split)))
                else:
                    p_result = np.zeros(value_shape, dtype=ScalarType)
                    single_eval(points[i:i+1], p_result)
                    l_result.append((i, p_result))
            except PointNotInDomainError:
                # Skip point
                pass

        # Collecting the results
        def same_result(a, b):
            if mixed:
                for a_, b_ in zip(a, b):
                    if not np.allclose(a_, b_):
                        return False
                return True
            else:
                return np.allclose(a, b)

        all_results = self.comm.allgather(l_result)
        g_result = [None] * len(points)
        for results in all_results:
            for i, result in results:
                if g_result[i] is None:
                    g_result[i] = result
                elif same_result(result, g_result[i]):
                    pass
                else:
                    raise RuntimeError("Point evaluation gave different results across processes.")

        if not dont_raise:
            for i in range(len(g_result)):
                if g_result[i] is None:
                    raise PointNotInDomainError(self.function_space().mesh(), points[i].reshape(-1))

        if len(arg.shape) == 1:
            g_result = g_result[0]
        return g_result


class PointNotInDomainError(Exception):
    r"""Raised when attempting to evaluate a function outside its domain,
    and no fill value was given.

    Attributes: domain, point
    """
    def __init__(self, domain, point):
        self.domain = domain
        self.point = point

    def __str__(self):
        return "domain %s does not contain point %s" % (self.domain, self.point)


@PETSc.Log.EventDecorator()
def make_c_evaluate(function, c_name="evaluate", ldargs=None, tolerance=None):
    r"""Generates, compiles and loads a C function to evaluate the
    given Firedrake :class:`Function`."""

    from os import path
    from firedrake.pointeval_utils import compile_element
    from pyop2 import compilation
    from pyop2.utils import get_petsc_dir
    from pyop2.parloop import generate_single_cell_wrapper
    import firedrake.pointquery_utils as pq_utils

    mesh = function.ufl_domain()
    src = [pq_utils.src_locate_cell(mesh, tolerance=tolerance)]
    src.append(compile_element(function, mesh.coordinates))

    args = []

    arg = mesh.coordinates.dat(op2.READ, mesh.coordinates.cell_node_map())
    arg.position = 0
    args.append(arg)

    arg = function.dat(op2.READ, function.cell_node_map())
    arg.position = 1
    args.append(arg)

    p_ScalarType_c = f"{utils.ScalarType_c}*"
    src.append(generate_single_cell_wrapper(mesh.cell_set, args,
                                            forward_args=[p_ScalarType_c,
                                                          p_ScalarType_c],
                                            kernel_name="evaluate_kernel",
                                            wrapper_name="wrap_evaluate"))

    src = "\n".join(src)

    if ldargs is None:
        ldargs = []
    ldargs += ["-L%s/lib" % sys.prefix, "-lspatialindex_c", "-Wl,-rpath,%s/lib" % sys.prefix]
    return compilation.load(src, "c", c_name,
                            cppargs=["-I%s" % path.dirname(__file__),
                                     "-I%s/include" % sys.prefix]
                            + ["-I%s/include" % d for d in get_petsc_dir()],
                            ldargs=ldargs,
                            comm=function.comm)<|MERGE_RESOLUTION|>--- conflicted
+++ resolved
@@ -12,10 +12,7 @@
 
 from firedrake import functionspaceimpl
 from firedrake.ufl_expr import UFLType
-<<<<<<< HEAD
-=======
 from firedrake.cofunction import Cofunction
->>>>>>> 57e7795e
 from firedrake.logging import warning
 from firedrake import utils
 from firedrake import vector
