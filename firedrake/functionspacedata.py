"""This module provides an object that encapsulates data that can be
shared between different :class:`~.FunctionSpace` objects.

The sharing is based on the idea of compatibility of function space
node layout.  The shared data is stored on the :func:`~.Mesh` the
function space is created on, since the created objects are
mesh-specific.  The sharing is done on an individual key basis.  So,
for example, Sets can be shared between all function spaces with the
same number of nodes per topological entity.  However, maps are
specific to the node *ordering*.

This means, for example, that function spaces with the same *node*
ordering, but different numbers of dofs per node (e.g. FiniteElement
vs VectorElement) can share the PyOP2 Set and Map data.
"""

import numpy
import ufl
import finat
from decorator import decorator
from functools import partial

from tsfc.finatinterface import create_element as _create_element

from pyop2 import op2
from firedrake.utils import IntType
from pyop2.utils import as_tuple

from firedrake.cython import extrusion_numbering as extnum
from firedrake.cython import dmcommon
from firedrake import halo as halo_mod
from firedrake import mesh as mesh_mod
from firedrake import extrusion_utils as eutils
from firedrake.petsc import PETSc


__all__ = ("get_shared_data", )


def create_element(ufl_element):
    finat_element = _create_element(ufl_element)
    if isinstance(finat_element, finat.TensorFiniteElement):
        # Retrieve scalar element
        finat_element = finat_element.base_element
    return finat_element


@decorator
def cached(f, mesh, key, *args, **kwargs):
    """Sui generis caching for a function whose data is
    associated with a mesh.

    :arg f: The function to cache.
    :arg mesh: The mesh to cache on (should have a
        ``_shared_data_cache`` object).
    :arg key: The key to the cache.
    :args args: Additional arguments to ``f``.
    :kwargs kwargs:  Additional keyword arguments to ``f``."""
    assert hasattr(mesh, "_shared_data_cache")
    cache = mesh._shared_data_cache[f.__name__]
    try:
        return cache[key]
    except KeyError:
        result = f(mesh, key, *args, **kwargs)
        cache[key] = result
        return result


@cached
def get_global_numbering(mesh, key):
    """Get a PETSc Section describing the global numbering.

    This numbering associates function space nodes with topological
    entities.

    :arg mesh: The mesh to use.
    :arg key: a (nodes_per_entity, real_tensorproduct) tuple where
        nodes_per_entity is a tuple of the number of nodes per topological
        entity; real_tensorproduct is True if the function space is a
        degenerate fs x Real tensorproduct.
    :returns: A new PETSc Section.
    """
    nodes_per_entity, real_tensorproduct = key
    return mesh.create_section(nodes_per_entity, real_tensorproduct)


@cached
def get_node_set(mesh, key):
    """Get the :class:`node set <pyop2.Set>`.

    :arg mesh: The mesh to use.
    :arg key: a (nodes_per_entity, real_tensorproduct) tuple where
        nodes_per_entity is a tuple of the number of nodes per topological
        entity; real_tensorproduct is True if the function space is a
        degenerate fs x Real tensorproduct.
    :returns: A :class:`pyop2.Set` for the function space nodes.
    """
    nodes_per_entity, real_tensorproduct = key
    global_numbering = get_global_numbering(mesh, (nodes_per_entity, real_tensorproduct))
    node_classes = mesh.node_classes(nodes_per_entity, real_tensorproduct=real_tensorproduct)
    halo = halo_mod.Halo(mesh.topology_dm, global_numbering)
    node_set = op2.Set(node_classes, halo=halo, comm=mesh.comm)
    extruded = mesh.cell_set._extruded

    assert global_numbering.getStorageSize() == node_set.total_size
    if not extruded and node_set.total_size >= (1 << (IntType.itemsize * 8 - 4)):
        raise RuntimeError("Problems with more than %d nodes per process unsupported", (1 << (IntType.itemsize * 8 - 4)))
    return node_set


def get_cell_node_list(mesh, entity_dofs, global_numbering, offsets):
    """Get the cell->node list for specified dof layout.

    :arg mesh: The mesh to use.
    :arg entity_dofs: The FInAT entity_dofs dict.
    :arg global_numbering: The PETSc Section describing node layout
        (see :func:`get_global_numbering`).
    :arg offsets: layer offsets for each entity (maybe ignored).
    :returns: A numpy array mapping mesh cells to function space
        nodes.
    """
    return mesh.make_cell_node_list(global_numbering, entity_dofs, offsets)


def get_facet_node_list(mesh, kind, cell_node_list, offsets):
    """Get the facet->node list for specified dof layout.

    :arg mesh: The mesh to use.
    :arg kind: The facet kind (one of ``"interior_facets"`` or
        ``"exterior_facets"``).
    :arg cell_node_list: The map from mesh cells to function space
        nodes, see :func:`get_cell_node_list`.
    :arg offsets: layer offsets for each entity (maybe ignored).
    :returns: A numpy array mapping mesh facets to function space
        nodes.
    """
    assert kind in ["interior_facets", "exterior_facets"]
    if mesh.topology_dm.getStratumSize(kind, 1) > 0:
        return dmcommon.get_facet_nodes(mesh, cell_node_list, kind, offsets)
    else:
        return numpy.array([], dtype=IntType)


@cached
def get_entity_node_lists(mesh, key, entity_dofs, global_numbering, offsets):
    """Get the map from mesh entity sets to function space nodes.

    :arg mesh: The mesh to use.
    :arg key: a (entity_dofs, real_tensorproduct) tuple.
    :arg entity_dofs: FInAT entity dofs.
    :arg global_numbering: The PETSc Section describing node layout
        (see :func:`get_global_numbering`).
    :arg offsets: layer offsets for each entity (maybe ignored).
    :returns: A dict mapping mesh entity sets to numpy arrays of
        function space nodes.
    """
    # set->node lists are specific to the sorted entity_dofs.
    cell_node_list = get_cell_node_list(mesh, entity_dofs, global_numbering, offsets)
    interior_facet_node_list = partial(get_facet_node_list, mesh, "interior_facets", cell_node_list, offsets)
    exterior_facet_node_list = partial(get_facet_node_list, mesh, "exterior_facets", cell_node_list, offsets)

    class magic(dict):
        def __missing__(self, key):
            if type(mesh.topology) is mesh_mod.VertexOnlyMeshTopology:
                return self.setdefault(key,
                                       {mesh.cell_set: lambda: cell_node_list}[key]())
            else:
                return self.setdefault(key,
                                       {mesh.cell_set: lambda: cell_node_list,
                                        mesh.interior_facets.set: interior_facet_node_list,
                                        mesh.exterior_facets.set: exterior_facet_node_list}[key]())

    return magic()


def get_entity_node_lists_per_derivative_order(mesh, entity_node_lists, entity_subdofs):
    """Get the map from mesh entity sets to function space nodes.

    :arg mesh: The mesh to use.
    :arg key: a (entity_dofs, real_tensorproduct) tuple.
    :arg entity_dofs: FInAT entity dofs.
    :arg global_numbering: The PETSc Section describing node layout
        (see :func:`get_global_numbering`).
    :arg offsets: layer offsets for each entity (maybe ignored).
    :returns: A dict mapping mesh entity sets to numpy arrays of
        function space nodes.
    """
    subdofs = []
    for key, val in entity_subdofs.items():
        for _, v in val.items():
            subdofs.extend(v)
    subdofs = sorted(subdofs)

    class magic(dict):
        def __missing__(self, key):
            if key is mesh.interior_facets.set:
                n = entity_node_lists[key].shape[1] // 2
                return self.setdefault(key, entity_node_lists[key][:, subdofs.extend([n + i for i in subdofs])])
            else:
                return self.setdefault(key, entity_node_lists[key][:, subdofs])

    return magic()


@cached
def get_map_cache(mesh, key):
    """Get the map cache for this mesh.

    :arg mesh: The mesh to use.
    :arg key: a (entity_dofs, real_tensorproduct) tuple where
        entity_dofs is Canonicalised entity_dofs (see :func:`entity_dofs_key`);
        real_tensorproduct is True if the function space is a degenerate
        fs x Real tensorproduct.
    """
    if type(mesh.topology) is mesh_mod.VertexOnlyMeshTopology:
        return {mesh.cell_set: None}
    else:
        return {mesh.cell_set: None,
                mesh.interior_facets.set: None,
                mesh.exterior_facets.set: None,
                "boundary_node": None}


@cached
def get_dof_offset(mesh, key, entity_dofs, ndof):
    """Get the dof offsets.

    :arg mesh: The mesh to use.
    :arg key: a (entity_dofs_key, real_tensorproduct) tuple where
        entity_dofs_key is Canonicalised entity_dofs
        (see :func:`entity_dofs_key`); real_tensorproduct is True if the
        function space is a degenerate fs x Real tensorproduct.
    :arg entity_dofs: The FInAT entity_dofs dict.
    :arg ndof: The number of dofs (the FInAT space_dimension).
    :returns: A numpy array of dof offsets (extruded) or ``None``.
    """
    _, real_tensorproduct = key
    return mesh.make_offset(entity_dofs, ndof, real_tensorproduct=real_tensorproduct)


@cached
def get_boundary_masks(mesh, key, finat_element):
    """Get masks for facet dofs.

    :arg mesh: The mesh to use.
    :arg key: Canonicalised entity_dofs (see :func:`entity_dofs_key`).
    :arg finat_element: The FInAT element.
    :returns: ``None`` or a 3-tuple of a Section, an array of indices, and
        an array indicating which points in the Section correspond to
        the facets of the cell.  If section.getDof(p) is non-zero,
        then there are ndof basis functions topologically associated
        with points in the closure of point p.  The basis function
        indices are in the index array, starting at section.getOffset(p).
    """
    if not mesh.cell_set._extruded:
        return None
    _, kind = key
    assert kind in {"cell", "interior_facet"}
    dim = finat_element.cell.get_spatial_dimension()
    ecd = finat_element.entity_closure_dofs()
    # Number of entities on cell excepting the cell itself.
    chart = sum(map(len, ecd.values())) - 1
    closure_section = PETSc.Section().create(comm=PETSc.COMM_SELF)
    # Double up for interior facets.
    if kind == "cell":
        ncell = 1
    else:
        ncell = 2
    closure_section.setChart(0, ncell*chart)
    closure_indices = []
    facet_points = []
    p = 0

    offset = finat_element.space_dimension()
    for cell in range(ncell):
        for ent in sorted(ecd.keys()):
            # Never need closure of cell
            if sum(ent) == dim:
                continue
            for key in sorted(ecd[ent].keys()):
                closure_section.setDof(p, len(ecd[ent][key]))
                vals = numpy.asarray(sorted(ecd[ent][key]), dtype=IntType)
                closure_indices.extend(vals + cell*offset)
                if sum(ent) == dim - 1:
                    facet_points.append(p)
                p += 1
    closure_section.setUp()
    closure_indices = numpy.asarray(closure_indices, dtype=IntType)
    facet_points = numpy.asarray(facet_points, dtype=IntType)
    return (closure_section, closure_indices, facet_points)


@cached
def get_work_function_cache(mesh, ufl_element):
    """Get the cache for work functions.

    :arg mesh: The mesh to use.
    :arg ufl_element: The ufl element, used as a key.
    :returns: A dict.

    :class:`.FunctionSpace` objects sharing the same UFL element (and
    therefore comparing equal) share a work function cache.
    """
    return {}


@cached
def get_top_bottom_boundary_nodes(mesh, key, V):
    """Get top or bottom boundary nodes of an extruded function space.

    :arg mesh: The mesh to cache on.
    :arg key: The key a 2-tuple of ``(entity_dofs_key, sub_domain)``.
        Where sub_domain indicates top or bottom.
    :arg V: The FunctionSpace to select from.
    :arg entity_dofs: The flattened entity dofs.
    :returnsL: A numpy array of the (unique) boundary nodes.
    """
    _, sub_domain = key
    cell_node_list = V.cell_node_list
    offset = V.offset
    if mesh.variable_layers:
        return extnum.top_bottom_boundary_nodes(mesh, cell_node_list,
                                                V.cell_boundary_masks,
                                                offset,
                                                sub_domain)
    else:
        idx = {"bottom": -2, "top": -1}[sub_domain]
        section, indices, facet_points = V.cell_boundary_masks
        facet = facet_points[idx]
        dof = section.getDof(facet)
        off = section.getOffset(facet)
        mask = indices[off:off+dof]
        nodes = cell_node_list[..., mask]
        if sub_domain == "top":
            nodes = nodes + offset[mask]*(mesh.cell_set.layers - 2)
        return numpy.unique(nodes)


@cached
def get_facet_closure_nodes(mesh, key, V):
    """Function space nodes in the closure of facets with a given
    marker.
    :arg mesh: Mesh to cache on
    :arg key: (edofs, sub_domain) tuple
    :arg V: function space.
    :returns: numpy array of unique nodes in the closure of facets
       with provided markers (both interior and exterior)."""
    _, sub_domain = key
    if sub_domain not in {"on_boundary", "top", "bottom"}:
        valid = set(mesh.interior_facets.unique_markers)
        valid |= set(mesh.exterior_facets.unique_markers)
        invalid = set(sub_domain) - valid
        if invalid:
            raise LookupError(f"BC construction got invalid markers {invalid}. "
                              f"Valid markers are '{valid}'")
    return dmcommon.facet_closure_nodes(V, sub_domain)


def get_max_work_functions(V):
    """Get the maximum number of work functions.

    :arg V: The function space to get the number of work functions for.
    :returns: The maximum number of work functions.

    This number is shared between all function spaces with the same
    :meth:`~.FunctionSpace.ufl_element` and
    :meth:`~FunctionSpace.mesh`.

    The default is 25 work functions per function space.  This can be
    set using :func:`set_max_work_functions`.
    """
    mesh = V.mesh()
    assert hasattr(mesh, "_shared_data_cache")
    cache = mesh._shared_data_cache["max_work_functions"]
    return cache.get(V.ufl_element(), 25)


def set_max_work_functions(V, val):
    """Set the maximum number of work functions.

    :arg V: The function space to set the number of work functions
        for.
    :arg val: The new maximum number of work functions.

    This number is shared between all function spaces with the same
    :meth:`~.FunctionSpace.ufl_element` and
    :meth:`~FunctionSpace.mesh`.
    """
    mesh = V.mesh()
    assert hasattr(mesh, "_shared_data_cache")
    cache = mesh._shared_data_cache["max_work_functions"]
    cache[V.ufl_element()] = val


def entity_dofs_key(entity_dofs):
    """Provide a canonical key for an entity_dofs dict.

    :arg entity_dofs: The FInAT entity_dofs.
    :returns: A tuple of canonicalised entity_dofs (suitable for
        caching).
    """
    key = []
    for k in sorted(entity_dofs.keys()):
        sub_key = [k]
        for sk in sorted(entity_dofs[k]):
            sub_key.append(tuple(entity_dofs[k][sk]))
        key.append(tuple(sub_key))
    key = tuple(key)
    return key


def preprocess_ufl_element(mesh, ufl_element):
    """Preprocess a UFL element for descretised representation

    :arg mesh: The MeshTopology object
    :arg ufl_element: The UFL element
    :returns: A tuple of the FInAT element, entity_dofs, nodes_per_entity,
        and real_tensorproduct derived from ufl_element.
    """
    if type(ufl_element) is ufl.MixedElement:
        raise ValueError("Can't create FunctionSpace for MixedElement")
    finat_element = create_element(ufl_element)
    # Support foo x Real tensorproduct elements
    real_tensorproduct = False
    scalar_element = ufl_element
    if isinstance(ufl_element, (ufl.VectorElement, ufl.TensorElement)):
        scalar_element = ufl_element.sub_elements()[0]
    if isinstance(scalar_element, ufl.TensorProductElement):
        a, b = scalar_element.sub_elements()
        real_tensorproduct = b.family() == 'Real'
    entity_dofs = finat_element.entity_dofs()
    nodes_per_entity = tuple(mesh.make_dofs_per_plex_entity(entity_dofs))
    return (finat_element, entity_dofs, nodes_per_entity, real_tensorproduct)


class FunctionSpaceData(object):
    """Function spaces with the same entity dofs share data.  This class
    stores that shared data.  It is cached on the mesh.

    :arg mesh: The mesh to share the data on.
    :arg ufl_element: The UFL element.
    """
<<<<<<< HEAD
    __slots__ = ("map_cache", "entity_node_lists",
                 "entity_node_lists_per_derivative_order",
=======
    __slots__ = ("real_tensorproduct", "map_cache", "entity_node_lists",
>>>>>>> 07a55854
                 "node_set", "cell_boundary_masks",
                 "interior_facet_boundary_masks", "offset",
                 "extruded", "mesh", "global_numbering")

    @PETSc.Log.EventDecorator()
<<<<<<< HEAD
    def __init__(self, mesh, finat_element, real_tensorproduct=False):
        entity_dofs = finat_element.entity_dofs()
        entity_dofs_per_derivative_order = finat_element.entity_dofs_per_derivative_order()
        nodes_per_entity = tuple(mesh.make_dofs_per_plex_entity(entity_dofs))

=======
    def __init__(self, mesh, ufl_element):
        finat_element, entity_dofs, nodes_per_entity, real_tensorproduct = preprocess_ufl_element(mesh, ufl_element)
>>>>>>> 07a55854
        # Create the PetscSection mapping topological entities to functionspace nodes
        # For non-scalar valued function spaces, there are multiple dofs per node.
        # These are keyed only on nodes per topological entity.
        global_numbering = get_global_numbering(mesh, (nodes_per_entity, real_tensorproduct))
        node_set = get_node_set(mesh, (nodes_per_entity, real_tensorproduct))

        edofs_key = entity_dofs_key(entity_dofs)

        self.real_tensorproduct = real_tensorproduct
        # Empty map caches. This is a sui generis cache
        # implementation because of the need to support boundary
        # conditions.
        # Map caches are specific to a cell_node_list, which is keyed by entity_dof
        self.map_cache = get_map_cache(mesh, (edofs_key, real_tensorproduct))
        self.offset = get_dof_offset(mesh, (edofs_key, real_tensorproduct), entity_dofs, finat_element.space_dimension())
        self.entity_node_lists = get_entity_node_lists(mesh, (edofs_key, real_tensorproduct), entity_dofs, global_numbering, self.offset)
        if entity_dofs_per_derivative_order:
            self.entity_node_lists_per_derivative_order = {}
            for deriv_order, entity_subdofs in entity_dofs_per_derivative_order.items():
                self.entity_node_lists_per_derivative_order[deriv_order] = get_entity_node_lists_per_derivative_order(mesh, self.entity_node_lists, entity_subdofs)
        else:
            self.entity_node_lists_per_derivative_order = None
        self.node_set = node_set
        self.cell_boundary_masks = get_boundary_masks(mesh, (edofs_key, "cell"), finat_element)
        self.interior_facet_boundary_masks = get_boundary_masks(mesh, (edofs_key, "interior_facet"), finat_element)
        self.extruded = mesh.cell_set._extruded
        self.mesh = mesh
        self.global_numbering = global_numbering

    def __eq__(self, other):
        if type(self) is not type(other):
            return False
        return all(getattr(self, s) is getattr(other, s) for s in
                   FunctionSpaceData.__slots__)

    def __ne__(self, other):
        return not self.__eq__(other)

    def __repr__(self):
        return "FunctionSpaceData(%r, %r)" % (self.mesh, self.node_set)

    def __str__(self):
        return "FunctionSpaceData(%s, %s)" % (self.mesh, self.node_set)

    @PETSc.Log.EventDecorator()
    def boundary_nodes(self, V, sub_domain):
        if sub_domain in ["bottom", "top"]:
            if not V.extruded:
                raise ValueError("Invalid subdomain '%s' for non-extruded mesh",
                                 sub_domain)
            entity_dofs = eutils.flat_entity_dofs(V.finat_element.entity_dofs())
            key = (entity_dofs_key(entity_dofs), sub_domain)
            return get_top_bottom_boundary_nodes(V.mesh(), key, V)
        else:
            if sub_domain == "on_boundary":
                sdkey = sub_domain
            else:
                sdkey = as_tuple(sub_domain)
            key = (entity_dofs_key(V.finat_element.entity_dofs()), sdkey)
            return get_facet_closure_nodes(V.mesh(), key, V)

    @PETSc.Log.EventDecorator()
    def get_map(self, V, entity_set, map_arity, name, offset):
        """Return a :class:`pyop2.Map` from some topological entity to
        degrees of freedom.

        :arg V: The :class:`FunctionSpace` to create the map for.
        :arg entity_set: The :class:`pyop2.Set` of entities to map from.
        :arg map_arity: The arity of the resulting map.
        :arg name: A name for the resulting map.
        :arg offset: Map offset (for extruded)."""
        # V is only really used for error checking and "name".
        assert len(V) == 1, "get_map should not be called on MixedFunctionSpace"
        entity_node_list = self.entity_node_lists[entity_set]

        val = self.map_cache[entity_set]
        if val is None:
            val = op2.Map(entity_set, self.node_set,
                          map_arity,
                          entity_node_list,
                          ("%s_"+name) % (V.name),
                          offset=offset)

            self.map_cache[entity_set] = val
        return val


@PETSc.Log.EventDecorator()
def get_shared_data(mesh, ufl_element):
    """Return the :class:`FunctionSpaceData` for the given
    element.

    :arg mesh: The mesh to build the function space data on.
    :arg ufl_element: A UFL element.
    :raises ValueError: if mesh or ufl_element are invalid.
    :returns: a :class:`FunctionSpaceData` object with the shared
        data.
    """
    if not isinstance(mesh, mesh_mod.AbstractMeshTopology):
        raise ValueError("%s is not an AbstractMeshTopology" % mesh)
    if not isinstance(ufl_element, ufl.finiteelement.FiniteElementBase):
        raise ValueError("Can't create function space data from a %s" %
                         type(ufl_element))
    return FunctionSpaceData(mesh, ufl_element)<|MERGE_RESOLUTION|>--- conflicted
+++ resolved
@@ -440,27 +440,16 @@
     :arg mesh: The mesh to share the data on.
     :arg ufl_element: The UFL element.
     """
-<<<<<<< HEAD
-    __slots__ = ("map_cache", "entity_node_lists",
+    __slots__ = ("real_tensorproduct", "map_cache", "entity_node_lists",
                  "entity_node_lists_per_derivative_order",
-=======
-    __slots__ = ("real_tensorproduct", "map_cache", "entity_node_lists",
->>>>>>> 07a55854
                  "node_set", "cell_boundary_masks",
                  "interior_facet_boundary_masks", "offset",
                  "extruded", "mesh", "global_numbering")
 
     @PETSc.Log.EventDecorator()
-<<<<<<< HEAD
-    def __init__(self, mesh, finat_element, real_tensorproduct=False):
-        entity_dofs = finat_element.entity_dofs()
-        entity_dofs_per_derivative_order = finat_element.entity_dofs_per_derivative_order()
-        nodes_per_entity = tuple(mesh.make_dofs_per_plex_entity(entity_dofs))
-
-=======
     def __init__(self, mesh, ufl_element):
         finat_element, entity_dofs, nodes_per_entity, real_tensorproduct = preprocess_ufl_element(mesh, ufl_element)
->>>>>>> 07a55854
+        entity_dofs_per_derivative_order = finat_element.entity_dofs_per_derivative_order()
         # Create the PetscSection mapping topological entities to functionspace nodes
         # For non-scalar valued function spaces, there are multiple dofs per node.
         # These are keyed only on nodes per topological entity.
