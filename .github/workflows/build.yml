name: Build Firedrake

on:
  # Push to master or PR
  push:
    branches:
      - master
  pull_request:

jobs:
  build:
    name: "Build Firedrake"
    # The type of runner that the job will run on
    runs-on: self-hosted
    # The docker container to use.
    container:
      image: firedrakeproject/firedrake-env:latest
    strategy:
      # Don't immediately kill real if complex fails and vice versa.
      fail-fast: false
      matrix:
        include:
         - scalar-type: real
           complex: ""
         - scalar-type: complex
           complex: --complex
    env:
      FIREDRAKE_CI_TESTS: 1
      PETSC_CONFIGURE_OPTIONS: --with-make-np=12 --download-mpich-device=ch3:sock
      OMP_NUM_THREADS: 1
      OPENBLAS_NUM_THREADS: 1
      COMPLEX: ${{ matrix.complex }}
    steps:
      - uses: actions/checkout@v2
      - name: Cleanup
        if: ${{ always() }}
        run: |
          cd ..
          rm -rf build
      - name: Setup python
        uses: actions/setup-python@v2
        with:
          python-version: 3.8
      - name: Build Firedrake
        run: |
          cd ..
<<<<<<< HEAD
          ./firedrake/scripts/firedrake-install $COMPLEX --venv-name build --package-branch ufl interp_dual --tinyasm --disable-ssh --minimal-petsc --slepc --documentation-dependencies --install thetis --install gusto --install icepack --install irksome --install femlium --no-package-manager|| (cat firedrake-install.log && /bin/false)
=======
          ./firedrake/scripts/firedrake-install $COMPLEX --venv-name build --package-branch ufl dualspace_update --package-branch pyadjoint dualspace --tinyasm --disable-ssh --minimal-petsc --slepc --documentation-dependencies --install thetis --install gusto --install icepack --install irksome --install femlium --no-package-manager|| (cat firedrake-install.log && /bin/false)
>>>>>>> edbc52fe
      - name: Install test dependencies
        run: |
          . ../build/bin/activate
          python $(which firedrake-clean)
          python -m pip install pytest-cov pytest-xdist
          python -m pip list
      - name: Test Firedrake
        run: |
          . ../build/bin/activate
          echo OMP_NUM_THREADS is $OMP_NUM_THREADS
          echo OPENBLAS_NUM_THREADS is $OPENBLAS_NUM_THREADS
          python -m pytest --durations=200 -n 12 --cov firedrake -v tests
      - name: Test pyadjoint
        if: ${{ matrix.scalar-type == 'real' }}
        run: |
          . ../build/bin/activate
          cd ../build/src/pyadjoint; python -m pytest --durations=200 -n 12 -v tests/firedrake_adjoint
      - name: Cleanup
        # Belt and braces: clean up before and after the run.
        if: ${{ always() }}
        run: |
          cd ..
          rm -rf build
  docker_env:
    name: "Build Docker environment container"  
    # The type of runner that the job will run on
    needs: build
    if: ${{ github.ref == 'refs/heads/master' }}
    runs-on: self-hosted
    steps:
      - name: Check out the repo
        uses: actions/checkout@v2
      - name: Log in to Docker Hub
        uses: docker/login-action@v1
        with:
          username: ${{ secrets.DOCKERHUB_USER }}
          password: ${{ secrets.DOCKERHUB_TOKEN }}
      - name: Set up Docker Buildx
        id: buildx
        uses: docker/setup-buildx-action@v1
      - name: Build and push firedrake-env
        uses: docker/build-push-action@v2
        with:
          push: true
          file: docker/Dockerfile.env
          tags: firedrakeproject/firedrake-env:latest
  docker_vanilla:
    name: "Build Docker vanilla container"
    # The type of runner that the job will run on
    needs: docker_env
    runs-on: self-hosted
    env:
      PETSC_CONFIGURE_OPTIONS: --with-make-np=12 --download-mpich-device=ch3:sock

    steps:
      - name: Check out the repo
        uses: actions/checkout@v2
      - name: Log in to Docker Hub
        uses: docker/login-action@v1
        with:
          username: ${{ secrets.DOCKERHUB_USER }}
          password: ${{ secrets.DOCKERHUB_TOKEN }}
      - name: Set up Docker Buildx
        id: buildx
        uses: docker/setup-buildx-action@v1
      - name: Build and push firedrake-vanilla
        uses: docker/build-push-action@v2
        with:
          push: true
          no-cache: true
          build-args: PETSC_CONFIGURE_OPTIONS
          file: docker/Dockerfile.vanilla
          tags: firedrakeproject/firedrake-vanilla:latest
  docker_firedrake:
    name: "Build full Firedrake Docker container"
    # The type of runner that the job will run on
    needs: docker_vanilla
    runs-on: self-hosted
    env:
      PETSC_CONFIGURE_OPTIONS: --with-make-np=12 --download-mpich-device=ch3:sock

    steps:
      - name: Check out the repo
        uses: actions/checkout@v2
      - name: Log in to Docker Hub
        uses: docker/login-action@v1
        with:
          username: ${{ secrets.DOCKERHUB_USER }}
          password: ${{ secrets.DOCKERHUB_TOKEN }}
      - name: Set up Docker Buildx
        id: buildx
        uses: docker/setup-buildx-action@v1
      - name: Build and push firedrake
        uses: docker/build-push-action@v2
        with:
          push: true
          no-cache: true
          build-args: PETSC_CONFIGURE_OPTIONS
          file: docker/Dockerfile.firedrake
          tags: firedrakeproject/firedrake:latest
  docker_jupyter:
    name: "Build tutorial notebooks Docker container"
    # The type of runner that the job will run on
    needs: docker_firedrake
    runs-on: self-hosted

    steps:
      - name: Check out the repo
        uses: actions/checkout@v2
      - name: Log in to Docker Hub
        uses: docker/login-action@v1
        with:
          username: ${{ secrets.DOCKERHUB_USER }}
          password: ${{ secrets.DOCKERHUB_TOKEN }}
      - name: Set up Docker Buildx
        id: buildx
        uses: docker/setup-buildx-action@v1
      - name: Build and push firedrake
        uses: docker/build-push-action@v2
        with:
          push: true
          no-cache: true
          build-args: PETSC_CONFIGURE_OPTIONS
          file: docker/Dockerfile.jupyter
          tags: firedrakeproject/firedrake-notebooks:latest
  docker_complex:
    name: "Build Docker complex container"
    # The type of runner that the job will run on
    needs: docker_env
    runs-on: self-hosted
    env:
      PETSC_CONFIGURE_OPTIONS: --with-make-np=12 --download-mpich-device=ch3:sock

    steps:
      - name: Check out the repo
        uses: actions/checkout@v2
      - name: Log in to Docker Hub
        uses: docker/login-action@v1
        with:
          username: ${{ secrets.DOCKERHUB_USER }}
          password: ${{ secrets.DOCKERHUB_TOKEN }}
      - name: Set up Docker Buildx
        id: buildx
        uses: docker/setup-buildx-action@v1
      - name: Build and push firedrake-complex
        uses: docker/build-push-action@v2
        with:
          push: true
          no-cache: true
          build-args: PETSC_CONFIGURE_OPTIONS
          file: docker/Dockerfile.complex
          tags: firedrakeproject/firedrake-complex:latest<|MERGE_RESOLUTION|>--- conflicted
+++ resolved
@@ -44,11 +44,7 @@
       - name: Build Firedrake
         run: |
           cd ..
-<<<<<<< HEAD
-          ./firedrake/scripts/firedrake-install $COMPLEX --venv-name build --package-branch ufl interp_dual --tinyasm --disable-ssh --minimal-petsc --slepc --documentation-dependencies --install thetis --install gusto --install icepack --install irksome --install femlium --no-package-manager|| (cat firedrake-install.log && /bin/false)
-=======
-          ./firedrake/scripts/firedrake-install $COMPLEX --venv-name build --package-branch ufl dualspace_update --package-branch pyadjoint dualspace --tinyasm --disable-ssh --minimal-petsc --slepc --documentation-dependencies --install thetis --install gusto --install icepack --install irksome --install femlium --no-package-manager|| (cat firedrake-install.log && /bin/false)
->>>>>>> edbc52fe
+          ./firedrake/scripts/firedrake-install $COMPLEX --venv-name build --package-branch ufl interp_dual --package-branch pyadjoint dualspace --tinyasm --disable-ssh --minimal-petsc --slepc --documentation-dependencies --install thetis --install gusto --install icepack --install irksome --install femlium --no-package-manager|| (cat firedrake-install.log && /bin/false)
       - name: Install test dependencies
         run: |
           . ../build/bin/activate
